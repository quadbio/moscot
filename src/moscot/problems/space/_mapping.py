--- conflicted
+++ resolved
@@ -76,7 +76,7 @@
         self,
         sc_attr: Optional[Union[str, Mapping[str, Any]]],
         batch_key: Optional[str] = None,
-        spatial_key: Optional[Union[str, Mapping[str, Any]]] = "spatial",
+        spatial_key: Union[str, Mapping[str, Any]] = "spatial",
         var_names: Optional[Sequence[str]] = None,
         normalize_spatial: bool = True,
         joint_attr: Optional[Union[str, Mapping[str, Any]]] = None,
@@ -177,11 +177,7 @@
         - :attr:`problem_kind` - set to ``'quadratic'`` (if both ``spatial_key`` and ``sc_attr`` are passed)
             or ``'linear'`` (if both ``spatial_key`` and ``sc_attr`` are `None`).
         """
-<<<<<<< HEAD
-        if spatial_key and sc_attr:
-=======
         if sc_attr:
->>>>>>> 03ffe728
             x = {"attr": "obsm", "key": spatial_key} if isinstance(spatial_key, str) else spatial_key
             y = {"attr": "obsm", "key": sc_attr} if isinstance(sc_attr, str) else sc_attr
 
@@ -193,28 +189,14 @@
                 x = {}
             self.spatial_key = spatial_key if isinstance(spatial_key, str) else spatial_key["key"]
             logger.info("Preparing a :term:`quadratic problem`.")
-<<<<<<< HEAD
-        elif spatial_key is None and sc_attr is None:
-=======
         else:
->>>>>>> 03ffe728
             x = {}
             y = {}
             logger.info("Preparing a :term:`linear problem`.")
             if var_names and len(var_names) == 0:
                 raise ValueError("Expected `var_names` to be non-empty for a :term:`linear problem`.")
-<<<<<<< HEAD
-
-        else:
-            raise ValueError(
-                "You either need to set both attr:`spatial_key` and attr:`sc_attr` (for a :term:`quadratic problem`)",
-                "or none of them (for a term:`linear problem`).",
-            )
-
-=======
 
         self.spatial_key = spatial_key if isinstance(spatial_key, str) else spatial_key["key"]
->>>>>>> 03ffe728
         self.batch_key = batch_key
         self.filtered_vars = var_names
 
@@ -252,7 +234,7 @@
 
     def solve(
         self,
-        alpha: Optional[float] = 0.5,
+        alpha: float = 0.5,
         epsilon: float = 1e-2,
         tau_a: float = 1.0,
         tau_b: float = 1.0,
@@ -332,53 +314,6 @@
         - :attr:`solutions` - the :term:`OT` solutions for each subproblem.
         - :attr:`stage` - set to ``'solved'``.
         """
-<<<<<<< HEAD
-        solve_kwargs = {
-            "epsilon": epsilon,
-            "tau_a": tau_a,
-            "tau_b": tau_b,
-            "rank": rank,
-            "scale_cost": scale_cost,
-            "batch_size": batch_size,
-            "stage": stage,
-            "initializer": initializer,
-            "initializer_kwargs": initializer_kwargs,
-            "jit": jit,
-            "min_iterations": min_iterations,
-            "max_iterations": max_iterations,
-            "threshold": threshold,
-            "device": device,
-            **kwargs,
-        }
-
-        # convert problem type to linear for alpha=0
-        if alpha == 0.0 and self.problem_kind != "linear":
-            if self.filtered_vars and len(self.filtered_vars) == 0:
-                raise ValueError("Expected `var_names` to be non-empty for a :attr:`alpha`=0.")
-            logger.info("Ignoring quadratic terms for :attr:`alpha=0`.")
-            self._problem_kind = "linear"
-            for _, value in self.problems.items():
-                value._x = None
-                value._y = None
-                value._problem_kind = "linear"
-
-        # prepare solver kwargs, depending on the problem type
-        if self.problem_kind == "linear":
-            if alpha is not None and alpha > 0:
-                logger.warning("Ignoring :attr:`alpha` for `'linear'` problems.")
-            if "lse_mode" in linear_solver_kwargs:
-                solve_kwargs["lse_mode"] = linear_solver_kwargs["lse_mode"]
-            if "inner_iterations" in linear_solver_kwargs:
-                solve_kwargs["inner_iterations"] = linear_solver_kwargs["inner_iterations"]
-        else:
-            if alpha is None:
-                raise ValueError("Expected :attr:`alpha` to be in interval `[0, 1]`, found `None`.")
-            solve_kwargs["alpha"] = alpha
-            solve_kwargs["linear_solver_kwargs"] = linear_solver_kwargs
-
-        return super().solve(  # type: ignore[return-value]
-            **solve_kwargs,
-=======
         additonal_kwargs = {}
         if self.problem_kind == "quadratic":
             additonal_kwargs["alpha"] = alpha
@@ -405,7 +340,6 @@
             device=device,
             **kwargs,
             **additonal_kwargs,
->>>>>>> 03ffe728
         )
 
     @property
